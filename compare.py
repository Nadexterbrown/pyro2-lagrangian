--- conflicted
+++ resolved
@@ -35,10 +35,6 @@
 
     for n in range(data1.nvar):
 
-<<<<<<< HEAD
-        d1 = data1.get_var_by_index(n)
-        d2 = data2.get_var_by_index(n)
-=======
         # this is a hack for the changeover of the ordering of the data
         _d1 = data1.data
         if _d1.shape[2] < min(_d1.shape[0], _d1.shape[1]):
@@ -55,7 +51,6 @@
 
         #d1 = data1.get_var(data1.vars[n])
         #d2 = data2.get_var(data2.vars[n])
->>>>>>> 4fd51b93
 
         err = np.max(np.abs(d1.v() - d2.v()))
 
